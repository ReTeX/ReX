--- conflicted
+++ resolved
@@ -10,10 +10,6 @@
 phf="*"
 phf_macros="*"
 lazy_static="*"
-<<<<<<< HEAD
-clap = "2.19.3"
-=======
->>>>>>> 9dd03ee1
 fnv = "1.0.3"
 
 [dev-dependencies]
